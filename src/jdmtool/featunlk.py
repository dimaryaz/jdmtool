--- conflicted
+++ resolved
@@ -418,8 +418,7 @@
             print('** ' + header_bytes[0x30:0x30+10].decode('ascii'))
             (f_day, f_month, f_year) = struct.unpack('<HHH', header_bytes[0x10:0x10+0x6])
             (t_day, t_month, t_year) = struct.unpack('<HHH', header_bytes[0x92:0x92+0x6])
-<<<<<<< HEAD
-            print(f'** Effective: {f_day}.{f_month}.{f_year} to {t_day}.{t_month}.{t_year}')
+            print(f'** Effective: {f_year}-{f_month:02}-{f_day:02} to {t_year}-{t_month:02}-{t_day:02}')
         else:
             print('** Cycle: ' + footer_bytes[0x4:0x4+4].decode('ascii'))
             print('** ' + footer_bytes[0x20:0x20+11].decode('ascii'))
@@ -433,10 +432,6 @@
         print('** ' + header_bytes[0x86:0x86+4].decode('ascii'))
         print('** ' + header_bytes[0x8c:0x8c+4].decode('ascii'))
     elif feature in (Feature.OBSTACLE2, Feature.SAFETAXI2):
-=======
-            print(f'** Effective: {f_year}-{f_month:02}-{f_day:02} to {t_year}-{t_month:02}-{t_day:02}')
-    elif feature in (Feature.TERRAIN, Feature.OBSTACLE2, Feature.SAFETAXI2):
->>>>>>> 33170db5
         if DB_MAGIC != int.from_bytes(footer_bytes[0:4], 'little'):
             print('WRONG MAGIC!!')
             print(f"0x{int.from_bytes(footer_bytes[0:4], 'little'):08X}")
